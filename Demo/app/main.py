"""
Main FastAPI application for security findings management.
Provides API endpoints for submitting and managing security findings.
"""
import sys
from fastapi import FastAPI, HTTPException, Header
from fastapi.middleware.cors import CORSMiddleware
from typing import Dict, Any, List
import httpx
<<<<<<< HEAD
import shutil
import os
=======
from datetime import datetime

>>>>>>> 5d412e67
from app.models.finding_db import Status
from app.config import config, Settings
from app.models.finding_input import FindingInput
from app.database.mongodb_handler import mongodb
from app.core.finding_deduplication import FindingDeduplication
from app.core.final_evaluation import FindingEvaluator
from app.task_utils import fetch_task_details, download_repository, read_and_concatenate_files
import logging
from app.types import TaskCache

# Initialize logger
logger = logging.getLogger(__name__)
logger.setLevel(getattr(logging, config.log_level.upper(), logging.INFO))

# Configure logging to both console and file
log_format = "%(asctime)s - %(name)s - %(levelname)s - %(message)s"
logging.basicConfig(
    level=getattr(logging, config.log_level.upper(), logging.INFO),
    format=log_format,
    handlers=[
        logging.StreamHandler()
    ]
)

# Initialize FastAPI
app = FastAPI(
    title="Security Findings API",
    description="API for managing security findings and deduplication",
    version="1.0.0"
)

app.add_middleware(
    CORSMiddleware,
    allow_origins=[
        "http://localhost:3000",
        "http://127.0.0.1:3000",
        "http://localhost:3001",
        "http://127.0.0.1:3001",
    ],
    allow_credentials=True,
    allow_methods=["*"],  # Allow all methods
    allow_headers=["*"],  # Allow all headers
)

# Initialize handlers
deduplicator = FindingDeduplication()
evaluator = FindingEvaluator()

# Initialize task cache
task_cache = TaskCache()
agents_cache = []

@app.on_event("startup")
async def startup():
    """Connect to MongoDB on startup and fetch initial data."""
    try:
        await mongodb.connect()
        logger.info("✅ Connected to MongoDB")
        
        # Fetch and cache file contents
        await set_task_cache(config)

        # Fetch and cache agent data
        await set_agent_data(config)
    except Exception as e:
        logger.error(f"Error during startup: {str(e)}")
        import sys
        sys.exit(1)  # Exit the application with a non-zero status to indicate an error

async def set_task_cache(config: Settings):
    """Fetch file contents from external API and cache in memory."""
    if not config.backend_task_details_endpoint or not config.backend_task_repository_endpoint or not config.backend_api_key or not config.task_id:
        logger.warning("BACKEND_TASK_DETAILS_ENDPOINT, BACKEND_TASK_REPOSITORY_ENDPOINT, BACKEND_API_KEY, or TASK_ID not configured, skipping file contents fetch")
        return

    # Construct the full endpoint URL with the taskId
    task_details_url = f"{config.backend_task_details_endpoint}/{config.task_id}"
    task_repository_url = f"{config.backend_task_repository_endpoint}/{config.task_id}"
    logger.info(f"Task details URL: {task_details_url}")
    logger.info(f"Task repository URL: {task_repository_url}")

    # Fetch task details to get selected files
    logger.info(f"Fetching task details for task {config.task_id}")
    task_details = await fetch_task_details(task_details_url, config)
    if not task_details:
        logger.error(f"Failed to get task details for task {config.task_id}")
        return

    selected_files = task_details.selectedFiles or []
    if not selected_files:
        logger.warning(f"No files selected for task {config.task_id}")
        return
        
    # Download and extract repository
    repo_dir = await download_repository(task_repository_url, config)
    if not repo_dir:
        logger.error(f"Failed to download repository for task {config.task_id}")
        return
    
    # Store repository path for future use
    repo_storage_path = os.path.join(config.data_dir, f"repo_{config.task_id}")
    if not os.path.exists(config.data_dir):
        os.makedirs(config.data_dir, exist_ok=True)
        
    # If the repository already exists for this task, remove it and update
    if os.path.exists(repo_storage_path):
        shutil.rmtree(repo_storage_path)

    # Copy the extracted repository to a persistent location
    shutil.copytree(repo_dir, repo_storage_path)
    logger.info(f"Repository for task {config.task_id} stored at {repo_storage_path}")
    
    # Read and concatenate selected files
    concatenated_contracts = read_and_concatenate_files(repo_storage_path, selected_files)
    if not concatenated_contracts:
        logger.warning(f"No valid contracts content found for task {config.task_id}")
        return
    
    # Read and concatenate selected docs
    selected_docs = task_details.selectedDocs or []
    concatenated_docs = read_and_concatenate_files(repo_storage_path, selected_docs)
    if not concatenated_docs:
        logger.warning(f"No valid docs content found for task {config.task_id}")
        # Continue anyway as docs are optional
    
    global task_cache
    task_cache = TaskCache(
        taskId=config.task_id,
        selectedFilesContent=concatenated_contracts,
        selectedDocsContent=concatenated_docs,
        additionalLinks=task_details.additionalLinks,
        additionalDocs=task_details.additionalDocs,
        qaResponses=task_details.qaResponses
    )
    logger.info(f"Setting task cache for task {config.task_id}")

async def set_agent_data(config: Settings):
    """Fetch agent data from external API and cache in memory."""
    if not config.backend_agents_endpoint or not config.backend_api_key:
        logger.warning("BACKEND_AGENTS_ENDPOINT or BACKEND_API_KEY not configured, skipping agent data fetch")
        return
        
    async with httpx.AsyncClient() as client:
        headers = {"X-API-Key": config.backend_api_key}
        response = await client.get(config.backend_agents_endpoint, headers=headers)
        
        if response.status_code == 200:
            global agents_cache
            agents_cache = response.json()
            logger.info(f"Agent data fetched and cached. Count: {len(agents_cache)}")
        else:
            logger.warning(f"Failed to fetch agent data. Status code: {response.status_code}")

@app.on_event("shutdown")
async def shutdown():
    """Disconnect from MongoDB on shutdown."""
    await mongodb.close()
    logger.info("✅ Disconnected from MongoDB")

@app.get("/")
async def root():
    """Root endpoint."""
    return {"message": "Welcome to the Security Findings API"}

@app.post("/process_findings", response_model=Dict[str, int])
async def process_findings(input_data: FindingInput, x_api_key: str = Header(..., alias="X-API-Key")):
    """
    Submit security findings for processing.
    Performs deduplication, stores the findings, and automatically evaluates new findings.
    
    Args:
        input_data: Batch of findings with task_id, agent_id and findings list
        x_api_key: API key for authentication
        
    Returns:
        Processing results with statistics and evaluation results
    """
    try:
        # Limit the number of findings per submission
        if len(input_data.findings) > config.max_findings_per_submission:
            raise HTTPException(
                status_code=400, 
                detail=f"Submission contains too many findings. Maximum allowed: {config.max_findings_per_submission} findings per submission."
            )
            
        # Verify API key and get agent_id from agents_cache
        agent_id = None
        
        # Check if testing mode is enabled and agents_cache is empty
        if config.testing and not agents_cache:
            agent_id = "test-agent"
            logger.info(f"Testing mode enabled, using test agent_id: {agent_id}")
        elif not agents_cache:
            # If not in testing mode and agents_cache is empty, reject the request
            raise HTTPException(status_code=503, detail="Agent service unavailable. No agents configured.")
        else:
            # Verify API key against known agents
            for agent in agents_cache:
                if agent.get("api_key") == x_api_key:
                    agent_id = agent.get("agent_id")
                    break

        if not agent_id:
            raise HTTPException(status_code=401, detail="Invalid API key")
        
        # Replace the agent_id from input with the one from the API key
        logger.info(f"Processing findings for task_id: {input_data.task_id}, agent_id: {agent_id}")
        
        # 1. Process findings with deduplication
        dedup_results = await deduplicator.process_findings(agent_id, input_data)
        
        logger.info(f"Deduplication results: {dedup_results}")

        # 1.5. Perform cross-agent comparison for newly added findings
        cross_comparison_results = {}
        if dedup_results['new'] > 0:
            # Get newly added findings
            new_findings = []
            for title in dedup_results.get('new_titles', []):
                finding = await mongodb.get_finding(input_data.task_id, title)
                if finding:
                    new_findings.append(finding)
            
            # Compare with findings from other agents
            if new_findings:
                cross_comparison_results = await evaluator.cross_comparison.compare_with_other_agents(
                    input_data.task_id,
                    agent_id,
                    new_findings
                )
        
        logger.info(f"Cross comparison results: {cross_comparison_results}")

        # 2. Only perform evaluation if new findings were added and not marked as similar_valid
        evaluation_results = {}
        if dedup_results['new'] > 0:
            # Get pending findings (newly added ones that weren't marked as similar_valid)
            pending_findings = await evaluator.get_pending_findings(input_data.task_id)
            
            if pending_findings:
                # Evaluate all pending findings
                evaluation_results = await evaluator.evaluate_all_pending(input_data.task_id)
                
                # Generate summary
                summary_report = await evaluator.generate_summary_report(input_data.task_id)
                evaluation_results["summary"] = summary_report
        
        logger.info(f"Evaluation results: {evaluation_results}")

        # 4. Post results to another endpoint
        try:
            # Get the timestamp of the last sync (will be None if not found)
            last_sync_key = f"last_sync_{input_data.task_id}_{agent_id}"
            last_sync = await mongodb.get_metadata(last_sync_key)
            last_sync_time = last_sync.get("timestamp") if last_sync else None
            
            # Fetch findings created after the last sync time
            if last_sync_time:
                # Get findings created after the last sync
                findings = await mongodb.get_agent_findings_since(
                    input_data.task_id, 
                    agent_id, 
                    last_sync_time
                )
                print(f"Found {len(findings)} new findings since last sync at {last_sync_time}")
            else:
                # If there's no last sync time, get all findings
                findings = await mongodb.get_agent_findings(input_data.task_id, agent_id)
                print(f"No previous sync found. Syncing all {len(findings)} findings")
            
            # Format findings data for the external endpoint
            formatted_findings = []
            summary = { "valid": 0, "already_reported": 0, "disputed": 0 }
            
            # Skip if there are no findings to sync
            if not findings:
                print("No new findings to sync with external endpoint")
                return summary
                
            current_sync_time = datetime.utcnow()
            
            for finding in findings:
                formatted_findings.append({
                    "title": finding.title,
                    "description": finding.description,
                    "severity": finding.severity,
                    "status": finding.status,
                    "file_paths": finding.file_paths,
                    "created_at": finding.created_at.isoformat()
                })

                if finding.status == Status.UNIQUE_VALID or finding.status == Status.SIMILAR_VALID:
                    summary["valid"] += 1
                elif finding.status == Status.ALREADY_REPORTED:
                    summary["already_reported"] += 1
                elif finding.status == Status.DISPUTED:
                    summary["disputed"] += 1

            # Prepare payload for external endpoint
            payload = {
                "task_id": input_data.task_id,
                "agent_id": agent_id,
                "findings": formatted_findings
            }
            
            # Post to external endpoint
            external_endpoint = config.backend_findings_endpoint
            if external_endpoint:
                async with httpx.AsyncClient() as client:
                    headers = {"X-API-Key": config.backend_api_key}
                    response = await client.post(external_endpoint, json=payload, headers=headers)
<<<<<<< HEAD
                    logger.info(f"Response: {response.json()}")
                    logger.info(f"Status code: {response.status_code}")
            else:
                logger.warning("EXTERNAL_RESULTS_ENDPOINT not configured, skipping external post")
=======
                    print(f"Response: {response.json()}")
                    print(f"Status code: {response.status_code}")
                    
                    # If successful, update the last sync timestamp
                    if response.status_code == 200:
                        await mongodb.set_metadata(last_sync_key, {"timestamp": current_sync_time})
                        print(f"Updated last sync timestamp to {current_sync_time}")
            else:
                # If external API is not configured but in testing mode, still update timestamp
                if TESTING:
                    await mongodb.set_metadata(last_sync_key, {"timestamp": current_sync_time})
                    print(f"TESTING MODE: No external API configured, but updated sync timestamp to {current_sync_time}")
                else:
                    print("EXTERNAL_RESULTS_ENDPOINT not configured, skipping external post")
>>>>>>> 5d412e67
                
            return summary
        except Exception as post_error:
            logger.error(f"Error posting results to external endpoint: {str(post_error)}")
            raise HTTPException(status_code=500, detail=f"Error posting results to external endpoint: {str(post_error)}")
    except Exception as e:
        import traceback
        error_trace = traceback.format_exc()
        logger.error(f"Error processing findings: {str(e)}")
        logger.error(f"Traceback: {error_trace}")
        
        # Check if this is already an HTTPException so we preserve the status code
        if isinstance(e, HTTPException):
            raise e
        # Otherwise, wrap it in a 500 error
        raise HTTPException(status_code=500, detail=f"Error processing findings: {str(e)}")

@app.get("/tasks/{task_id}/findings", response_model=List[Dict[str, Any]])
async def get_task_findings(task_id: str):
    """
    Get all findings for a task.
    
    Args:
        task_id: Task identifier
        
    Returns:
        List of findings for the task
    """
    try:
        findings = await mongodb.get_task_findings(task_id)
        return [finding.model_dump() for finding in findings]
    except Exception as e:
        raise HTTPException(status_code=500, detail=f"Error retrieving findings: {str(e)}")

if __name__ == "__main__":
    import uvicorn
    uvicorn.run("app.main:app", host="0.0.0.0", port=8004, reload=True) <|MERGE_RESOLUTION|>--- conflicted
+++ resolved
@@ -7,13 +7,10 @@
 from fastapi.middleware.cors import CORSMiddleware
 from typing import Dict, Any, List
 import httpx
-<<<<<<< HEAD
 import shutil
 import os
-=======
 from datetime import datetime
 
->>>>>>> 5d412e67
 from app.models.finding_db import Status
 from app.config import config, Settings
 from app.models.finding_input import FindingInput
@@ -325,27 +322,20 @@
                 async with httpx.AsyncClient() as client:
                     headers = {"X-API-Key": config.backend_api_key}
                     response = await client.post(external_endpoint, json=payload, headers=headers)
-<<<<<<< HEAD
                     logger.info(f"Response: {response.json()}")
                     logger.info(f"Status code: {response.status_code}")
-            else:
-                logger.warning("EXTERNAL_RESULTS_ENDPOINT not configured, skipping external post")
-=======
-                    print(f"Response: {response.json()}")
-                    print(f"Status code: {response.status_code}")
                     
                     # If successful, update the last sync timestamp
                     if response.status_code == 200:
                         await mongodb.set_metadata(last_sync_key, {"timestamp": current_sync_time})
-                        print(f"Updated last sync timestamp to {current_sync_time}")
+                        logger.info(f"Updated last sync timestamp to {current_sync_time}")
             else:
                 # If external API is not configured but in testing mode, still update timestamp
-                if TESTING:
+                if config.testing:
                     await mongodb.set_metadata(last_sync_key, {"timestamp": current_sync_time})
-                    print(f"TESTING MODE: No external API configured, but updated sync timestamp to {current_sync_time}")
+                    logger.info(f"TESTING MODE: No external API configured, but updated sync timestamp to {current_sync_time}")
                 else:
-                    print("EXTERNAL_RESULTS_ENDPOINT not configured, skipping external post")
->>>>>>> 5d412e67
+                    logger.warning("EXTERNAL_RESULTS_ENDPOINT not configured, skipping external post")
                 
             return summary
         except Exception as post_error:
