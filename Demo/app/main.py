"""
Main FastAPI application for security findings management.
Provides API endpoints for submitting and managing security findings.
"""
<<<<<<< HEAD
import sys
from contextlib import asynccontextmanager
from fastapi import FastAPI, HTTPException, Header
=======
import traceback
from fastapi import FastAPI, HTTPException, Header, BackgroundTasks
>>>>>>> 2f0024d7
from fastapi.middleware.cors import CORSMiddleware
from typing import Dict, Any, List
import httpx
import shutil
import os
from datetime import datetime
import asyncio  # NEW: for background refresh tasks

from app.models.finding_db import Status
from app.config import config, Settings
from app.models.finding_input import Finding, FindingInput
from app.database.mongodb_handler import mongodb
from app.core.finding_deduplication import FindingDeduplication
from app.core.final_evaluation import FindingEvaluator
from app.task_utils import fetch_task_details, download_repository, read_and_concatenate_files
import logging
from app.types import TaskCache

# Initialize logger
logger = logging.getLogger(__name__)
logger.setLevel(getattr(logging, config.log_level.upper(), logging.INFO))

# Configure logging to both console and file
log_format = "%(asctime)s - %(name)s - %(levelname)s - %(message)s"
logging.basicConfig(
    level=getattr(logging, config.log_level.upper(), logging.INFO),
    format=log_format,
    handlers=[
        logging.StreamHandler()
    ]
)


# Initialize handlers
deduplicator = FindingDeduplication()
evaluator = FindingEvaluator()

# Initialize task cache
task_cache = TaskCache()
agents_cache = []

# Interval for refreshing caches (in seconds)
REFRESH_INTERVAL_SECONDS = 600  # 10 minutes

# Keep references to background tasks so we can cancel them on shutdown
refresh_tasks = []  # type: List[asyncio.Task]

@asynccontextmanager
async def lifespan(app: FastAPI):
    """Manage application lifespan events."""
    # Startup
    try:
        await mongodb.connect()
        logger.info("✅ Connected to MongoDB")
        
        # Initial fetch and cache of data
        await set_task_cache(config)
        await set_agent_data(config)

        # -------------------------------------------------------------
        # Schedule periodic refreshers so caches stay reasonably fresh
        # -------------------------------------------------------------
        async def _periodic_task_cache_refresh():
            while True:
                try:
                    await set_task_cache(config)
                except Exception as e:
                    logger.error(f"Error refreshing task cache: {str(e)}")
                await asyncio.sleep(REFRESH_INTERVAL_SECONDS)

        async def _periodic_agent_cache_refresh():
            while True:
                try:
                    await set_agent_data(config)
                except Exception as e:
                    logger.error(f"Error refreshing agents cache: {str(e)}")
                await asyncio.sleep(REFRESH_INTERVAL_SECONDS)

        # Start background tasks and store references
        refresh_tasks.extend([
            asyncio.create_task(_periodic_task_cache_refresh()),
            asyncio.create_task(_periodic_agent_cache_refresh())
        ])
        
        yield
        
        # Shutdown
        # Cancel background refresher tasks
        for task in refresh_tasks:
            task.cancel()
        # Wait for cancellation (ignore errors)
        if refresh_tasks:
            await asyncio.gather(*refresh_tasks, return_exceptions=True)

        await mongodb.close()
        logger.info("✅ Disconnected from MongoDB")
        
    except Exception as e:
        logger.error(f"Error during startup: {str(e)}")
        import sys
        sys.exit(1)  # Exit the application with a non-zero status to indicate an error

# Initialize FastAPI app after lifespan function definition
app = FastAPI(
    title="Security Findings API",
    description="API for managing security findings and deduplication",
    version="1.0.0",
    lifespan=lifespan
)

app.add_middleware(
    CORSMiddleware,
    allow_origins=[
        "http://localhost:3000",
        "http://127.0.0.1:3000",
        "http://localhost:3001",
        "http://127.0.0.1:3001",
    ],
    allow_credentials=True,
    allow_methods=["*"],  # Allow all methods
    allow_headers=["*"],  # Allow all headers
)

async def set_task_cache(config: Settings):
    """Fetch file contents from external API and cache in memory."""
    if not config.backend_task_details_endpoint or not config.backend_task_repository_endpoint or not config.backend_api_key or not config.task_id:
        logger.warning("BACKEND_TASK_DETAILS_ENDPOINT, BACKEND_TASK_REPOSITORY_ENDPOINT, BACKEND_API_KEY, or TASK_ID not configured, skipping file contents fetch")
        return

    # Construct the full endpoint URL with the taskId
    task_details_url = f"{config.backend_task_details_endpoint}/{config.task_id}"
    task_repository_url = f"{config.backend_task_repository_endpoint}/{config.task_id}"
    logger.info(f"Task details URL: {task_details_url}")
    logger.info(f"Task repository URL: {task_repository_url}")

    # Fetch task details to get selected files
    logger.info(f"Fetching task details for task {config.task_id}")
    task_details = await fetch_task_details(task_details_url, config)
    if not task_details:
        logger.error(f"Failed to get task details for task {config.task_id}")
        return

    selected_files = task_details.selectedFiles or []
    if not selected_files:
        logger.warning(f"No files selected for task {config.task_id}")
        return
        
    # Download and extract repository
    repo_dir, temp_dir = await download_repository(task_repository_url, config)
    if not repo_dir or not temp_dir:
        logger.error(f"Failed to download repository for task {config.task_id}")
        return
    
    # Store repository path for future use
    repo_storage_path = os.path.join(config.data_dir, f"repo_{config.task_id}")
    if not os.path.exists(config.data_dir):
        os.makedirs(config.data_dir, exist_ok=True)
        
    # If the repository already exists for this task, remove it and update
    if os.path.exists(repo_storage_path):
        shutil.rmtree(repo_storage_path)

    # Copy the extracted repository to a persistent location
    shutil.copytree(repo_dir, repo_storage_path)
    logger.info(f"Repository for task {config.task_id} stored at {repo_storage_path}")
    
    # Remove the temporary directory
    shutil.rmtree(temp_dir)

    # Read and concatenate selected files
    concatenated_contracts = read_and_concatenate_files(repo_storage_path, selected_files)
    if not concatenated_contracts:
        logger.warning(f"No valid contracts content found for task {config.task_id}")
        return
    
    # Read and concatenate selected docs
    selected_docs = task_details.selectedDocs or []
    concatenated_docs = read_and_concatenate_files(repo_storage_path, selected_docs)
    if not concatenated_docs:
        logger.warning(f"No valid docs content found for task {config.task_id}")
        # Continue anyway as docs are optional
    
    global task_cache
    task_cache = TaskCache(
        taskId=config.task_id,
        selectedFilesContent=concatenated_contracts,
        selectedDocsContent=concatenated_docs,
        additionalLinks=task_details.additionalLinks,
        additionalDocs=task_details.additionalDocs,
        qaResponses=task_details.qaResponses
    )
    logger.info(f"Setting task cache for task {config.task_id}")

async def set_agent_data(config: Settings):
    """Fetch agent data from external API and cache in memory."""
    if not config.backend_agents_endpoint or not config.backend_api_key:
        logger.warning("BACKEND_AGENTS_ENDPOINT or BACKEND_API_KEY not configured, skipping agent data fetch")
        return
        
    async with httpx.AsyncClient() as client:
        headers = {"X-API-Key": config.backend_api_key}
        response = await client.get(config.backend_agents_endpoint, headers=headers)
        
        if response.status_code == 200:
            global agents_cache
            agents_cache = response.json()
            logger.info(f"Agent data fetched and cached. Count: {len(agents_cache)}")
        else:
            logger.error(f"Failed to fetch agent data. Status code: {response.status_code}, Response: {response.text}")


@app.get("/")
async def root():
    """Root endpoint."""
    return {"message": "Welcome to the Security Findings API"}

async def process_submitted_findings(
    task_id: str,
    agent_id: str,
    findings: List[Finding]
):
    """
    Process submitted findings with deduplication and evaluation.
    
    Args:
        task_id: Task identifier
        agent_id: Agent identifier
        findings: List of findings to process
    """
    try:
<<<<<<< HEAD
        # Limit the number of findings per submission
        if len(input_data.findings) > config.max_findings_per_submission:
            raise HTTPException(
                status_code=400, 
                detail=f"Submission contains too many findings. Maximum allowed: {config.max_findings_per_submission} findings per submission."
            )
            
        # Verify API key and get agent_id from agents_cache
        agent_id = None
        
        # Check if testing mode is enabled
        if config.testing:
            agent_id = "test-agent"
            logger.info(f"Testing mode enabled, using test agent_id: {agent_id}")
        elif not agents_cache:
            # If not in testing mode and agents_cache is empty, reject the request
            raise HTTPException(status_code=503, detail="Agent service unavailable. No agents configured.")
        else:
            # Verify API key against known agents
            for agent in agents_cache:
                if agent.get("api_key") == x_api_key:
                    agent_id = agent.get("agent_id")
                    break

        if not agent_id:
            raise HTTPException(status_code=401, detail="Invalid API key")
        
        # Replace the agent_id from input with the one from the API key
        logger.info(f"Processing findings for task_id: {input_data.task_id}, agent_id: {agent_id}")
=======
        logger.info(f"Starting processing of findings for task_id: {task_id}, agent_id: {agent_id}")
>>>>>>> 2f0024d7
        
        # 1. Process findings with deduplication
        dedup_results = await deduplicator.process_findings(task_id, agent_id, findings)
        logger.debug(f"Deduplication results for task_id: {task_id}, agent_id: {agent_id}: {dedup_results}")

        # 1.5. Perform cross-agent comparison for newly added findings
        cross_comparison_results = {}
        if dedup_results['new'] > 0:
            # Get newly added findings
            new_findings = []
            for title in dedup_results.get('new_titles', []):
                finding = await mongodb.get_finding(task_id, title)
                if finding:
                    new_findings.append(finding)
            
            # Compare with findings from other agents
            if new_findings:
                cross_comparison_results = await evaluator.cross_comparison.compare_with_other_agents(
                    task_id,
                    agent_id,
                    new_findings
                )
        
        logger.debug(f"Cross comparison results for task_id: {task_id}, agent_id: {agent_id}: {cross_comparison_results}")

        # 2. Only perform evaluation if new findings were added and not marked as similar_valid
        evaluation_results = {}
        if dedup_results['new'] > 0:
            # Get pending findings (newly added ones that weren't marked as similar_valid)
            pending_findings = await evaluator.get_pending_findings(task_id)
            
            if pending_findings:
                # Evaluate all pending findings
                evaluation_results = await evaluator.evaluate_all_pending(task_id)
                
                # Generate summary
                summary_report = await evaluator.generate_summary_report(task_id)
                evaluation_results["summary"] = summary_report
        
        logger.debug(f"Evaluation results for task_id: {task_id}, agent_id: {agent_id}: {evaluation_results}")

        # 3. Post results to backend endpoint
        try:
            # Get the timestamp of the last sync (will be None if not found)
            last_sync_key = f"last_sync_{task_id}_{agent_id}"
            last_sync = await mongodb.get_metadata(last_sync_key)
            last_sync_time = last_sync.get("timestamp") if last_sync else None
            
            # Fetch findings created after the last sync time
            if last_sync_time:
                # Get findings created after the last sync
                latest_findings = await mongodb.get_agent_findings_since(
                    task_id, 
                    agent_id, 
                    last_sync_time
                )
                logger.info(f"Found {len(latest_findings)} new findings since last sync at {last_sync_time} for task_id: {task_id}, agent_id: {agent_id}")
            else:
                # If there's no last sync time, get all findings
                latest_findings = await mongodb.get_agent_findings(task_id, agent_id)
                logger.info(f"No previous sync found. Syncing all {len(latest_findings)} findings for task_id: {task_id}, agent_id: {agent_id}")

            # Skip if there are no findings to sync
            if not latest_findings:
                logger.info(f"No new findings to sync with backend endpoint for task_id: {task_id}, agent_id: {agent_id}")
                return

            # Format findings data for the backend endpoint
            formatted_findings = []
            summary = { "valid": 0, "already_reported": 0, "disputed": 0 }
                
            current_sync_time = datetime.utcnow()
            
            for finding in latest_findings:
                formatted_findings.append({
                    "title": finding.title,
                    "description": finding.description,
                    "severity": finding.severity,
                    "status": finding.status,
                    "file_paths": finding.file_paths,
                    "created_at": finding.created_at.isoformat()
                })

                if finding.status == Status.UNIQUE_VALID or finding.status == Status.SIMILAR_VALID:
                    summary["valid"] += 1
                elif finding.status == Status.ALREADY_REPORTED:
                    summary["already_reported"] += 1
                elif finding.status == Status.DISPUTED:
                    summary["disputed"] += 1

            # Prepare payload for backend endpoint
            payload = {
                "task_id": task_id,
                "agent_id": agent_id,
                "findings": formatted_findings
            }
            
            # Post to backend endpoint
            backend_endpoint = config.backend_findings_endpoint
            if backend_endpoint:
                async with httpx.AsyncClient() as client:
                    headers = {"X-API-Key": config.backend_api_key}
                    response = await client.post(backend_endpoint, json=payload, headers=headers)
                    logger.debug(f"Backend API response for task_id: {task_id}, agent_id: {agent_id}: {response.json()}")
                    logger.debug(f"Backend API status code for task_id: {task_id}, agent_id: {agent_id}: {response.status_code}")
                    
                    # If successful, update the last sync timestamp
                    if response.status_code == 200:
                        await mongodb.set_metadata(last_sync_key, {"timestamp": current_sync_time})
                        logger.info(f"Updated last sync timestamp to {current_sync_time} for task_id: {task_id}, agent_id: {agent_id}")
                    else:
                        logger.error(f"Failed to post findings to backend. Status code: {response.status_code}, Response: {response.text}")
            else:
                # If external API is not configured but in testing mode, still update timestamp
                if config.testing:
                    await mongodb.set_metadata(last_sync_key, {"timestamp": current_sync_time})
                    logger.info(f"TESTING MODE: No backend API configured, but updated sync timestamp to {current_sync_time} for task_id: {task_id}, agent_id: {agent_id}")
                else:
                    logger.warning(f"BACKEND_FINDINGS_ENDPOINT not configured, skipping backend post for task_id: {task_id}, agent_id: {agent_id}")
            
            logger.info(f"Background processing completed successfully for task_id: {task_id}, agent_id: {agent_id}")
            
        except Exception as post_error:
            logger.error(f"Error posting results to backend for task_id: {task_id}, agent_id: {agent_id}: {str(post_error)}")
            
    except Exception as e:
        error_trace = traceback.format_exc()
        logger.error(f"Error during processing of findings for task_id: {task_id}, agent_id: {agent_id}: {str(e)}")
        logger.error(f"Traceback for task_id: {task_id}, agent_id: {agent_id}: {error_trace}")

async def post_submission(task_id: str, agent_id: str, findings_count: int):
    """
    Post the number of findings being processed to the backend endpoint.
    
    Args:
        task_id: Task identifier
        agent_id: Agent identifier  
        findings_count: Number of findings being processed
    """
    try:
        # Check if we have a submissions endpoint configured
        submissions_endpoint = config.backend_submissions_endpoint
        if not submissions_endpoint:
            logger.warning("BACKEND_SUBMISSIONS_ENDPOINT not configured, skipping submission post")
            return
            
        payload = {
            "task_id": task_id,
            "agent_id": agent_id,
            "findings_count": findings_count
        }
        
        async with httpx.AsyncClient() as client:
            headers = {"X-API-Key": config.backend_api_key}
            response = await client.post(submissions_endpoint, json=payload, headers=headers)
            
            if response.status_code == 200:
                logger.info(f"Successfully posted submission: {findings_count} findings for task {task_id}, agent {agent_id}")
            else:
                logger.error(f"Failed to post submission. Status code: {response.status_code}, Response: {response.text}")
                
    except Exception as e:
        logger.error(f"Error posting submission to backend: {str(e)}")

@app.post("/process_findings")
async def process_findings(
    input_data: FindingInput, 
    background_tasks: BackgroundTasks,
    x_api_key: str = Header(..., alias="X-API-Key")
):
    """
    Submit security findings for processing.
    Validates input and queues findings for background processing with deduplication and evaluation.
    
    Args:
        input_data: Batch of findings with task_id and findings list
        background_tasks: FastAPI background tasks handler
        x_api_key: API key for authentication
        
    Returns:
        Processing confirmation
    """
    try:
        # 1. Basic validation
        if len(input_data.findings) > config.max_findings_per_submission:
            raise HTTPException(
                status_code=400, 
                detail=f"Submission contains too many findings. Maximum allowed: {config.max_findings_per_submission} findings per submission."
            )
            
        # 2. Verify API key and get agent_id from agents_cache
        agent_id = None
        
        # Check if testing mode is enabled and agents_cache is empty
        if config.testing and not agents_cache:
            agent_id = "test-agent"
            logger.info(f"Testing mode enabled, using test agent_id: {agent_id}")
        elif not agents_cache:
            # If not in testing mode and agents_cache is empty, reject the request
            raise HTTPException(status_code=503, detail="Agent service unavailable. No agents configured.")
        else:
            # Verify API key against known agents
            for agent in agents_cache:
                if agent.get("api_key") == x_api_key:
                    agent_id = agent.get("agent_id")
                    break

        if not agent_id:
            raise HTTPException(status_code=401, detail="Invalid API key")
        
        logger.info(f"Accepted findings submission for task_id: {input_data.task_id}, agent_id: {agent_id}")
        
        # 3. Post submission to backend
        await post_submission(input_data.task_id, agent_id, len(input_data.findings))
        
        # 4. Queue background processing
        background_tasks.add_task(
            process_submitted_findings,
            input_data.task_id,
            agent_id,
            input_data.findings
        )
        
        # 5. Return immediate response
        return {
            "message": "Findings accepted and queued for processing",
            "task_id": input_data.task_id,
            "agent_id": agent_id,
            "findings_count": len(input_data.findings),
            "status": "processing"
        }
        
    except Exception as e:
        error_trace = traceback.format_exc()
        logger.error(f"Error processing findings: {str(e)}")
        logger.error(f"Traceback: {error_trace}")
        
        # Check if this is already an HTTPException so we preserve the status code
        if isinstance(e, HTTPException):
            raise e
        # Otherwise, wrap it in a 500 error
        raise HTTPException(status_code=500, detail=f"Error processing findings: {str(e)}")

@app.get("/tasks/{task_id}/findings", response_model=List[Dict[str, Any]])
async def get_task_findings(task_id: str):
    """
    Get all findings for a task.
    
    Args:
        task_id: Task identifier
        
    Returns:
        List of findings for the task
    """
    try:
        findings = await mongodb.get_task_findings(task_id)
        return [finding.model_dump() for finding in findings]
    except Exception as e:
        raise HTTPException(status_code=500, detail=f"Error retrieving findings: {str(e)}")

if __name__ == "__main__":
    import uvicorn
    uvicorn.run("app.main:app", host="0.0.0.0", port=8004, reload=True) <|MERGE_RESOLUTION|>--- conflicted
+++ resolved
@@ -2,14 +2,11 @@
 Main FastAPI application for security findings management.
 Provides API endpoints for submitting and managing security findings.
 """
-<<<<<<< HEAD
+
 import sys
 from contextlib import asynccontextmanager
-from fastapi import FastAPI, HTTPException, Header
-=======
 import traceback
 from fastapi import FastAPI, HTTPException, Header, BackgroundTasks
->>>>>>> 2f0024d7
 from fastapi.middleware.cors import CORSMiddleware
 from typing import Dict, Any, List
 import httpx
@@ -240,7 +237,6 @@
         findings: List of findings to process
     """
     try:
-<<<<<<< HEAD
         # Limit the number of findings per submission
         if len(input_data.findings) > config.max_findings_per_submission:
             raise HTTPException(
@@ -270,9 +266,6 @@
         
         # Replace the agent_id from input with the one from the API key
         logger.info(f"Processing findings for task_id: {input_data.task_id}, agent_id: {agent_id}")
-=======
-        logger.info(f"Starting processing of findings for task_id: {task_id}, agent_id: {agent_id}")
->>>>>>> 2f0024d7
         
         # 1. Process findings with deduplication
         dedup_results = await deduplicator.process_findings(task_id, agent_id, findings)
