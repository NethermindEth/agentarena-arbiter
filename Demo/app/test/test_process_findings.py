"""
Simplified test for process_findings API - tests core functionality with testing mode.
Clean, focused tests that work with the improved testing mode authentication bypass.
"""
import asyncio
import httpx
<<<<<<< HEAD
from app.models.finding_input import FindingInput, Finding, Severity
from app.database.mongodb_handler import mongodb
from app.config import config
=======
import traceback
from app.database.mongodb_handler import mongodb
from app.models.finding_input import FindingInput, Finding, Severity
>>>>>>> 2f0024d7

# Test configuration
BASE_URL = "http://localhost:8004"
API_KEY = "test-api-key"  # Any key works in testing mode
TEST_TASK_ID = "test-simple"

async def setup_test():
    """Setup: Connect to MongoDB and clean test data."""
    await mongodb.connect()
    collection = mongodb.get_collection_name(TEST_TASK_ID)
    if collection in await mongodb.db.list_collection_names():
        await mongodb.db[collection].delete_many({})
    print("✅ Test setup complete")

async def teardown_test():
    """Cleanup: Close MongoDB connection."""
    await mongodb.close()
    print("✅ Test cleanup complete")

async def test_basic_submission():
    """Test 1: Basic submission works and returns expected format."""
    print("\n🧪 Test 1: Basic Submission")
    
    findings = [
        Finding(
            title="Reentrancy Vulnerability",
            description="Withdraw function vulnerable to reentrancy attacks.",
            file_paths=["contracts/Test.sol"],
            severity=Severity.HIGH
        ),
        Finding(
            title="Unchecked Return Value",
            description="External call return value not checked.",
            file_paths=["contracts/Test.sol"],
            severity=Severity.MEDIUM
        )
    ]
    
    input_data = FindingInput(task_id=TEST_TASK_ID, findings=findings)
    
    async with httpx.AsyncClient(timeout=60.0) as client:
        response = await client.post(
            f"{BASE_URL}/process_findings",
            headers={"X-API-Key": API_KEY},
            json=input_data.model_dump()
        )
        
        print(f"  Response status: {response.status_code}")
        if response.status_code != 200:
            print(f"  Response text: {response.text}")
            
        assert response.status_code == 200, f"Expected 200, got {response.status_code}"
        result = response.json()
        
        # Basic response format check
        assert "valid" in result, "Response missing 'valid' field"
        assert "already_reported" in result, "Response missing 'already_reported' field"
        assert "disputed" in result, "Response missing 'disputed' field"
        assert result["already_reported"] == 0, "First submission should have no duplicates"
        
        print(f"  ✅ Response: {result}")

async def test_duplicate_detection():
    """Test 2: Duplicate detection works."""
    print("\n🧪 Test 2: Duplicate Detection")
    
    # Submit the same finding twice
    finding = Finding(
        title="Duplicate Test Finding",
        description="This finding will be submitted twice to test deduplication.",
        file_paths=["contracts/Test.sol"],
        severity=Severity.HIGH
    )
    
    input_data = FindingInput(task_id=TEST_TASK_ID, findings=[finding])
    
    async with httpx.AsyncClient(timeout=60.0) as client:
        # First submission
        response1 = await client.post(
            f"{BASE_URL}/process_findings",
            headers={"X-API-Key": API_KEY},
            json=input_data.model_dump()
        )
        assert response1.status_code == 200
        result1 = response1.json()
        print(f"  First submission: {result1}")
        
        # Second submission (duplicate)
        response2 = await client.post(
            f"{BASE_URL}/process_findings",
            headers={"X-API-Key": API_KEY},
            json=input_data.model_dump()
        )
        assert response2.status_code == 200
        result2 = response2.json()
        print(f"  Second submission: {result2}")
        
        # Should detect duplicate
        assert result2["already_reported"] > 0, "Duplicate should be detected"
        print("  ✅ Duplicate detection working")

async def test_max_findings_limit():
    """Test 3: Max findings limit enforcement."""
    print("\n🧪 Test 3: Max Findings Limit")
    
    # Create more findings than allowed
    max_allowed = config.max_findings_per_submission
    findings = []
    for i in range(max_allowed + 1):
        findings.append(Finding(
            title=f"Finding {i+1}",
            description=f"Test finding {i+1} to exceed limit.",
            file_paths=["contracts/Test.sol"],
            severity=Severity.MEDIUM
        ))
    
    input_data = FindingInput(task_id=TEST_TASK_ID, findings=findings)
    
    async with httpx.AsyncClient(timeout=60.0) as client:
        response = await client.post(
            f"{BASE_URL}/process_findings",
            headers={"X-API-Key": API_KEY},
            json=input_data.model_dump()
        )
        
        print(f"  Response status: {response.status_code}")
        if response.status_code != 400:
            print(f"  Response text: {response.text}")
        
        # Should be rejected with 400 error
        assert response.status_code == 400, f"Expected 400, got {response.status_code}"
        error_text = response.text
        assert f"Maximum allowed: {max_allowed}" in error_text, "Error should mention limit"
        
        print(f"  ✅ Limit enforced: {len(findings)} findings rejected")

async def test_testing_mode_bypass():
    """Test 4: Testing mode bypasses authentication."""
    print("\n🧪 Test 4: Testing Mode Authentication Bypass")
    
    # Test with a clearly fake API key
    fake_api_key = "definitely-not-a-real-api-key-12345"
    
    finding = Finding(
        title="Testing Mode Bypass Test",
        description="This tests that testing mode bypasses authentication.",
        file_paths=["contracts/Test.sol"],
        severity=Severity.LOW
    )
    
    input_data = FindingInput(task_id=TEST_TASK_ID, findings=[finding])
    
    async with httpx.AsyncClient(timeout=60.0) as client:
        response = await client.post(
            f"{BASE_URL}/process_findings",
            headers={"X-API-Key": fake_api_key},
            json=input_data.model_dump()
        )
        
        print(f"  Using fake API key: {fake_api_key}")
        print(f"  Response status: {response.status_code}")
        
        # Should work because testing mode bypasses authentication
        assert response.status_code == 200, f"Testing mode should bypass auth, got {response.status_code}"
        result = response.json()
        print(f"  ✅ Authentication bypassed: {result}")

async def run_all_tests():
    """Run all simplified tests."""
    print("🚀 Starting Process Findings Tests (Testing Mode)")
    print("=" * 55)
    
    # Verify testing mode is enabled
    if not config.testing:
        print("❌ TESTING mode is not enabled!")
        print("   Set TESTING=true in environment variables")
        return
    
    print(f"✅ Testing mode enabled: {config.testing}")
    
    try:
        await setup_test()
        
        await test_basic_submission()
        await test_duplicate_detection() 
        await test_max_findings_limit()
        await test_testing_mode_bypass()
        
        print("\n" + "=" * 55)
        print("✅ All tests passed!")
        
    except Exception as e:
        print(f"\n❌ Test failed: {str(e)}")
        raise
    finally:
        await teardown_test()

if __name__ == "__main__":
    asyncio.run(run_all_tests())<|MERGE_RESOLUTION|>--- conflicted
+++ resolved
@@ -4,15 +4,10 @@
 """
 import asyncio
 import httpx
-<<<<<<< HEAD
-from app.models.finding_input import FindingInput, Finding, Severity
-from app.database.mongodb_handler import mongodb
 from app.config import config
-=======
 import traceback
 from app.database.mongodb_handler import mongodb
 from app.models.finding_input import FindingInput, Finding, Severity
->>>>>>> 2f0024d7
 
 # Test configuration
 BASE_URL = "http://localhost:8004"
